--- conflicted
+++ resolved
@@ -134,9 +134,8 @@
   emailHash?: string;
   chatAvatarUrl?: string;
 }) => {
-<<<<<<< HEAD
   const updateCustomer = () => {
-    if (chatAvailable()) {
+    if (chatLoaded()) {
       window.Plain.update({
         customerDetails: customer,
       });
@@ -148,19 +147,12 @@
   } else {
     console.log("pushing updateCustomer to metadataQueue");
     metadataQueue.push(updateCustomer);
-=======
-  if (chatLoaded()) {
-    window.Plain.update({
-      customerDetails: customer,
-    });
->>>>>>> e251e60b
   }
 };
 
 export const chatSetThreadDetails = (p: { orgId?: string; plan?: Plan }) => {
-<<<<<<< HEAD
   const updateThread = () => {
-    if (chatAvailable()) {
+    if (chatLoaded()) {
       window.Plain.update({
         threadDetails: {
           ...(p.orgId && {
@@ -183,23 +175,5 @@
   } else {
     console.log("pushing updateThread to metadataQueue");
     metadataQueue.push(updateThread);
-=======
-  if (chatLoaded()) {
-    window.Plain.update({
-      threadDetails: {
-        ...(p.orgId && {
-          tenantIdentifier: {
-            externalId: `cloud_${env.NEXT_PUBLIC_LANGFUSE_CLOUD_REGION}_org_${p.orgId}`,
-          },
-        }),
-        ...(p.plan && {
-          tierIdentifier: {
-            externalId: p.plan,
-          },
-        }),
-        // project_id: `cloud_${env.NEXT_PUBLIC_LANGFUSE_CLOUD_REGION}_project_${project?.id}`,
-      },
-    });
->>>>>>> e251e60b
   }
 };